from typing_extensions import Self, override

<<<<<<< HEAD
from render.base import Palette, RenderImage, RenderObject
=======
from render.base import RenderObject, RenderImage, Palette, volatile, cached
>>>>>>> b6868283


class Spacer(RenderObject):
    """A spacer for holding space in containers."""

    def __init__(self, width: int, height: int) -> None:
        super(Spacer, self).__init__()
        with volatile(self):
            self.space_width = width
            self.space_height = height

    @classmethod
    def of(cls, width: int = 0, height: int = 0) -> Self:
        return Spacer(width, height)

    @property
    @override
    def content_width(self) -> int:
        return self.space_width

    @property
    @override
    def content_height(self) -> int:
        return self.space_height

    @cached
    @override
    def render_content(self) -> RenderImage:
        return RenderImage.empty(self.space_width, self.space_height)<|MERGE_RESOLUTION|>--- conflicted
+++ resolved
@@ -1,10 +1,6 @@
 from typing_extensions import Self, override
 
-<<<<<<< HEAD
-from render.base import Palette, RenderImage, RenderObject
-=======
-from render.base import RenderObject, RenderImage, Palette, volatile, cached
->>>>>>> b6868283
+from render.base import RenderImage, RenderObject, cached, volatile
 
 
 class Spacer(RenderObject):
