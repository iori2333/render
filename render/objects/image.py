from __future__ import annotations

<<<<<<< HEAD
from typing_extensions import Self, Unpack, override

from render.base import BaseStyle, Color, RenderImage, RenderObject
=======
from render.base import RenderObject, RenderImage, BaseStyle, Color, Cacheable, volatile
>>>>>>> b6868283
from render.utils import PathLike


class Image(RenderObject):
    """A RenderObject wrapping a RenderImage."""

    def __init__(self, im: RenderImage, **kwargs: Unpack[BaseStyle]) -> None:
        super(Image, self).__init__(**kwargs)
        with volatile(self):
            self.im = im

    @classmethod
    def from_file(
        cls,
        path: PathLike,
        resize: float | tuple[int, int] | None = None,
        **kwargs: Unpack[BaseStyle],
    ) -> Self:
        im = RenderImage.from_file(path)
        if resize is not None:
            if isinstance(resize, tuple):
                im = im.resize(*resize)
            else:
                im = im.resize(int(im.width * resize), int(im.height * resize))
        return cls.from_image(im, **kwargs)

    @classmethod
    def from_image(cls, im: RenderImage, **kwargs: Unpack[BaseStyle]) -> Self:
        return Image(im, **kwargs)

    @classmethod
    def from_color(cls, width: int, height: int, color: Color,
                   **kwargs: Unpack[BaseStyle]) -> Self:
        return Image(RenderImage.empty(width, height, color), **kwargs)

    @property
    @override
    def content_width(self) -> int:
        return self.im.width

    @property
    @override
    def content_height(self) -> int:
        return self.im.height

    @override
    def render_content(self) -> RenderImage:
        return self.im<|MERGE_RESOLUTION|>--- conflicted
+++ resolved
@@ -1,12 +1,8 @@
 from __future__ import annotations
 
-<<<<<<< HEAD
 from typing_extensions import Self, Unpack, override
 
-from render.base import BaseStyle, Color, RenderImage, RenderObject
-=======
-from render.base import RenderObject, RenderImage, BaseStyle, Color, Cacheable, volatile
->>>>>>> b6868283
+from render.base import BaseStyle, Color, RenderImage, RenderObject, volatile
 from render.utils import PathLike
 
 
