from abc import ABC, abstractmethod
from typing import Generic, Iterable, Sequence, TypeVar
from typing_extensions import override, Self

import cv2
import numpy as np

from .properties import Alignment, Border, Direction, Interpolation
from .color import Color, Palette

ImageMask = np.ndarray[int, np.dtype[np.uint8]]
T = TypeVar("T")


class RawImage(ABC, Generic[T]):

    def __init__(self, width: int, height: int, base_im: T) -> None:
        self.width = width
        self.height = height
        self.base_im = base_im

    @classmethod
    @abstractmethod
    def from_file(cls, path: str) -> Self:
        raise NotImplementedError()

    @classmethod
    @abstractmethod
    def empty(
        cls,
        width: int,
        height: int,
        color: Color = Palette.WHITE,
    ) -> Self:
        raise NotImplementedError()

    @classmethod
    def empty_like(cls, im: Self, color: Color = Palette.WHITE) -> Self:
        return cls.empty(im.width, im.height, color)

    @classmethod
    @abstractmethod
    def from_raw(cls, im: T) -> Self:
        raise NotImplementedError()

    @abstractmethod
    def paste(self, x: int, y: int, im: Self) -> Self:
        raise NotImplementedError()

    @abstractmethod
    def draw_border(
        self,
        x: int,
        y: int,
        width: int,
        height: int,
        border: Border,
    ) -> Self:
        raise NotImplementedError()

    @abstractmethod
    def resize(
        self,
        width: int = -1,
        height: int = -1,
<<<<<<< HEAD
        interpolation: Interpolation = Interpolation.BILINEAR
=======
        interpolation: Interpolation = Interpolation.BILINEAR,
>>>>>>> f8f4d02d
    ) -> Self:
        raise NotImplementedError()

    @abstractmethod
    def fill(
        self,
        x: int,
        y: int,
        width: int,
        height: int,
        color: Color,
    ) -> Self:
        raise NotImplementedError()

    @abstractmethod
    def mask(self, mask: ImageMask) -> Self:
        raise NotImplementedError()

    @abstractmethod
    def save(self, path: str) -> None:
        raise NotImplementedError()

    @abstractmethod
    def show(self) -> None:
        raise NotImplementedError()

    @classmethod
    def concat(
        cls,
        images: Iterable[Self],
        direction: Direction,
        alignment: Alignment,
        color: Color = Palette.WHITE,
    ) -> Self:
        images = list(images)
        if direction == Direction.HORIZONTAL:
            return cls.concat_horizontal(images, alignment, color)
        else:
            return cls.concat_vertical(images, alignment, color)

    @classmethod
    def concat_horizontal(
        cls,
        images: Sequence[Self],
        alignment: Alignment,
        color: Color = Palette.WHITE,
    ) -> Self:
        width = sum(im.width for im in images)
        height = max(im.height for im in images)
        im = cls.empty(width, height, color)
        x = 0
        for child in images:
            if alignment == Alignment.CENTER:
                y = (height - child.height) // 2
            elif alignment == Alignment.END:
                y = height - child.height
            else:
                y = 0
            im.paste(x, y, child)
            x += child.width
        return im

    @classmethod
    def concat_vertical(
        cls,
        images: Sequence[Self],
        alignment: Alignment,
        color: Color = Palette.WHITE,
    ) -> Self:
        width = max(im.width for im in images)
        height = sum(im.height for im in images)
        im = cls.empty(width, height, color)
        y = 0
        for child in images:
            if alignment == Alignment.CENTER:
                x = (width - child.width) // 2
            elif alignment == Alignment.END:
                x = width - child.width
            else:
                x = 0
            im.paste(x, y, child)
            y += child.height
        return im


class RenderImage(RawImage[cv2.Mat]):

    @classmethod
    @override
    def from_file(cls, path: str) -> Self:
        im = cv2.imread(path, cv2.IMREAD_UNCHANGED)
        if im is None:
            raise ValueError(f"Invalid image path: {path}")
        height, width, channels = im.shape
        if channels == 3:
            alpha = np.full((height, width, 1), 255, dtype=np.uint8)
            im = np.concatenate((im, alpha), axis=2)
        elif channels == 4:
            pass
        else:
            raise ValueError(f"Invalid color mode: {channels}")
        im = cv2.cvtColor(im, cv2.COLOR_BGRA2RGBA)
        return cls(width, height, im)

    @classmethod
    @override
    def empty(
        cls,
        width: int,
        height: int,
        color: Color = Palette.WHITE,
    ) -> Self:
        im = np.zeros((height, width, 4), dtype=np.uint8)
        im[:] = color.as_tuple()
        return cls(width, height, im)

    @classmethod
    @override
    def from_raw(cls, im: cv2.Mat) -> Self:
        height, width, channels = im.shape
        if channels == 3:
            alpha = np.full((height, width, 1), 255, dtype=np.uint8)
            im = np.concatenate((im, alpha), axis=2)
        elif channels == 4:
            pass
        else:
            raise ValueError(f"Invalid color mode: {channels}")
        return cls(width, height, im)

    @override
    def paste(self, x: int, y: int, im: Self) -> Self:
        b, t, l, r = (y, y + im.height, x, x + im.width)
        paste_rgb = im.base_im[:, :, :3]
        self_rgb = self.base_im[b:t, l:r, :3]
        paste_a = np.expand_dims(im.base_im[:, :, 3], 2)
        self_a = np.expand_dims(self.base_im[b:t, l:r, 3], 2)

        mask = (self_a == 0).squeeze(-1)
        alpha = paste_a / 255.0  # type: ignore
        new_a = paste_a + self_a * (1 - alpha)
        new_a[mask] = 1

        coef = paste_a / new_a
        new_rgb = paste_rgb * coef + self_rgb * (1 - coef)

        new_rgb[mask] = paste_rgb[mask]
        new_a[mask] = paste_a[mask]

        self.base_im[b:t, l:r, :3] = np.around(new_rgb).astype(np.uint8)
        self.base_im[b:t, l:r, 3] = np.around(new_a).astype(np.uint8).squeeze(2)

        return self

    @override
    def draw_border(
        self,
        x: int,
        y: int,
        width: int,
        height: int,
        border: Border,
    ) -> Self:
        if border.width == 0:
            return self
        self.base_im = cv2.rectangle(
            self.base_im,
            (x, y),
            (x + width, y + height),
            border.color.as_tuple(),
            border.width * 2,
            lineType=cv2.LINE_AA,
        )
        return self

    @override
    def resize(
        self,
        width: int = -1,
        height: int = -1,
        interpolation: Interpolation = Interpolation.BILINEAR,
    ) -> Self:
<<<<<<< HEAD
        if width == -1 and height == -1:
            raise ValueError("Either width or height must be specified")
        elif width == -1:
            width = round(self.width * height / self.height)
        elif height == -1:
=======
        if width < 0 and height < 0:
            raise ValueError("Either width or height must be specified")
        if width < 0:
            width = round(self.width * height / self.height)
        elif height < 0:
>>>>>>> f8f4d02d
            height = round(self.height * width / self.width)

        if interpolation == Interpolation.NEAREST:
            flag = cv2.INTER_NEAREST_EXACT
        elif interpolation == Interpolation.BILINEAR:
            flag = cv2.INTER_LINEAR_EXACT
        elif interpolation == Interpolation.BICUBIC:
            flag = cv2.INTER_CUBIC
        elif interpolation == Interpolation.LANCZOS:
            flag = cv2.INTER_LANCZOS4
        elif interpolation == Interpolation.AREA:
            flag = cv2.INTER_AREA
        else:
            raise NotImplementedError()
        self.base_im = cv2.resize(
            self.base_im,
            (width, height),
            interpolation=flag,
        )
        self.width = width
        self.height = height
        return self

    @override
    def fill(
        self,
        x: int,
        y: int,
        width: int,
        height: int,
        color: Color = Palette.WHITE,
    ) -> Self:
        self.base_im[y:y + height, x:x + width] = color.as_tuple()
        return self

    @override
    def mask(self, mask: ImageMask) -> Self:
        h, w = mask.shape
        if h != self.height or w != self.width:
            raise ValueError("Mask size must be same as image size")
        indices = mask != 255
        coef = mask[indices] / 255.0
        self.base_im[indices, 3] = self.base_im[indices, 3] * coef
        return self

    @override
    def save(self, path: str) -> None:
        save_im = cv2.cvtColor(self.base_im, cv2.COLOR_RGBA2BGRA)
        cv2.imwrite(path, save_im)

    @override
    def show(self) -> None:
        show_im = cv2.cvtColor(self.base_im, cv2.COLOR_RGBA2BGR)
        cv2.imshow("image", show_im)
        cv2.waitKey(0)<|MERGE_RESOLUTION|>--- conflicted
+++ resolved
@@ -63,11 +63,7 @@
         self,
         width: int = -1,
         height: int = -1,
-<<<<<<< HEAD
-        interpolation: Interpolation = Interpolation.BILINEAR
-=======
         interpolation: Interpolation = Interpolation.BILINEAR,
->>>>>>> f8f4d02d
     ) -> Self:
         raise NotImplementedError()
 
@@ -249,19 +245,11 @@
         height: int = -1,
         interpolation: Interpolation = Interpolation.BILINEAR,
     ) -> Self:
-<<<<<<< HEAD
-        if width == -1 and height == -1:
-            raise ValueError("Either width or height must be specified")
-        elif width == -1:
-            width = round(self.width * height / self.height)
-        elif height == -1:
-=======
         if width < 0 and height < 0:
             raise ValueError("Either width or height must be specified")
         if width < 0:
             width = round(self.width * height / self.height)
         elif height < 0:
->>>>>>> f8f4d02d
             height = round(self.height * width / self.width)
 
         if interpolation == Interpolation.NEAREST:
