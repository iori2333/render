--- conflicted
+++ resolved
@@ -282,17 +282,10 @@
     @override
     def save(self, path: str) -> None:
         save_im = cv2.cvtColor(self.base_im, cv2.COLOR_RGBA2BGRA)
-<<<<<<< HEAD
         cv2.imwrite(path, save_im)
 
     @override
     def show(self) -> None:
         show_im = cv2.cvtColor(self.base_im, cv2.COLOR_RGBA2BGR)
         cv2.imshow("image", show_im)
-        cv2.waitKey(0)
-
-
-RenderImage = CVImage
-=======
-        cv2.imwrite(path, save_im)
->>>>>>> cf609f9b
+        cv2.waitKey(0)