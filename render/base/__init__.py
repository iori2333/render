--- conflicted
+++ resolved
@@ -12,12 +12,8 @@
     "BackgroundDecoration",
     "BaseStyle",
     "Border",
-<<<<<<< HEAD
     "BoxSizing",
-=======
     "Cacheable",
-    "cached",
->>>>>>> b6868283
     "Color",
     "Decorations",
     "Direction",
@@ -30,8 +26,6 @@
     "RenderText",
     "Space",
     "TextDecoration",
-<<<<<<< HEAD
-=======
+    "cached",
     "volatile",
->>>>>>> b6868283
 ]